From c16e6c9067d24482dfa509f275bf6c2a9ffe6232 Mon Sep 17 00:00:00 2001
From: Jan Engelhardt <jengelh@inai.de>
Date: Wed, 20 May 2015 01:34:50 +0200
Subject: [PATCH 45/66] net: add "trk:" scheme and help identify URLs being
 retrieved

The Chromium codebase has left us with a number of suspect URLs, and
we want to know if the browser attempts to contact those sites.

This patch introduces a new scheme, "trk:", which, when attempted to
being processed, will dump a warning onto the screen as the resource
is loaded. All URLs we think are suspect are "blacklisted" by
prepending the new scheme to an existing URL:

	trk:1234:https://clients4.google.com/
	trk:https://clients4.google.com/ (unnumbered old variant)
	trk:0.1234:https://... (stderr only, no UI reporting)

Upon seeing a warning, we then know to investigate further, and either
(a) whitelist the URL, that is, remove the trk: prefix and not show
the warning, and/or (b) disable the particular feature which caused
the loading of the URL in the first place, by default.

Implementation:

We hack up the URLFetcher class which sits in the network stack, and
most of the URL that get loaded pass through here. The trk: prefix is
stripped and processing continues with the inner URL.
---
 chrome/BUILD.gn                                    |  2 +
 chrome/app/chrome_main.cc                          | 20 ++++++++
 .../chrome_autocomplete_scheme_classifier.cc       |  1 +
 chrome/browser/history/history_utils.cc            |  1 +
 chrome/browser/ui/browser_navigator.cc             |  8 +++
 chrome/browser/ui/singleton_tabs.cc                |  3 +-
 components/infobars/core/infobar_delegate.h        |  1 +
 components/omnibox/browser/autocomplete_input.cc   |  8 +--
 content/browser/browser_url_handler_impl.cc        | 20 ++++++++
 .../browser/child_process_security_policy_impl.cc  |  1 +
 iridium/BUILD.gn                                   |  9 ++++
 iridium/trkbar.cpp                                 | 45 +++++++++++++++++
 iridium/trkbar.h                                   | 33 ++++++++++++
 iridium/trknotify.cpp                              | 59 ++++++++++++++++++++++
 iridium/trknotify.h                                | 20 ++++++++
 net/url_request/url_request.cc                     |  6 +++
 net/url_request/url_request.h                      |  2 +
 tools/metrics/histograms/enums.xml                 |  1 +
 url/gurl.cc                                        | 35 +++++++++++++
 url/gurl.h                                         |  5 ++
 url/url_constants.cc                               |  1 +
 url/url_constants.h                                |  1 +
 22 files changed, 278 insertions(+), 4 deletions(-)
 create mode 100644 iridium/BUILD.gn
 create mode 100644 iridium/trkbar.cpp
 create mode 100644 iridium/trkbar.h
 create mode 100644 iridium/trknotify.cpp
 create mode 100644 iridium/trknotify.h

--- a/chrome/BUILD.gn
+++ b/chrome/BUILD.gn
@@ -246,6 +246,7 @@
         deps += [
           # On Linux, link the dependencies (libraries) that make up actual
           # Chromium functionality directly into the executable.
+          "//iridium:trknotify",
           ":browser_dependencies",
           ":child_dependencies",
 
@@ -495,6 +496,7 @@
         "//content/public/app:child",
         "//content/public/common:service_names",
         "//headless:headless_shell_child_lib",
+        "//iridium:trknotify",
         "//services/service_manager/embedder",
       ]
 
--- a/chrome/app/chrome_main.cc
+++ b/chrome/app/chrome_main.cc
@@ -17,6 +17,10 @@
 #include "ui/base/ui_base_switches.h"
 #include "ui/base/ui_features.h"
 #include "ui/gfx/switches.h"
+#if !defined(CHROME_MULTIPLE_DLL_CHILD)
+#	include "net/url_request/url_request.h"
+#	include "iridium/trknotify.h"
+#endif
 
 #if BUILDFLAG(ENABLE_MUS)
 #include "services/service_manager/runner/common/client_util.h"
@@ -49,6 +53,19 @@
 }
 #endif
 
+#if !defined(CHROME_MULTIPLE_DLL_CHILD)
+static void trace_url_request(const std::string &caller, const GURL &url)
+{
+	iridium::log_url_request(caller, url);
+	if (url.scheme() != url::kTraceScheme)
+		/* Do not show infobar for non-trk URLs */
+		return;
+	if (url.is_trq())
+		return;
+	iridium::trace_url_request(caller, url);
+}
+#endif
+
 #if defined(OS_WIN)
 DLLEXPORT int __cdecl ChromeMain(HINSTANCE instance,
                                  sandbox::SandboxInterfaceInfo* sandbox_info,
@@ -126,6 +143,9 @@
 #endif  // defined(OS_CHROMEOS)
 #endif  // BUILDFLAG(ENABLE_MUS)
 
+#if !defined(CHROME_MULTIPLE_DLL_CHILD)
+  net::trace_urlreq_cb = &trace_url_request;
+#endif
   int rv = content::ContentMain(params);
 
   return rv;
--- a/chrome/browser/autocomplete/chrome_autocomplete_scheme_classifier.cc
+++ b/chrome/browser/autocomplete/chrome_autocomplete_scheme_classifier.cc
@@ -25,6 +25,7 @@
   if (base::IsStringASCII(scheme) &&
       (ProfileIOData::IsHandledProtocol(scheme) ||
        base::LowerCaseEqualsASCII(scheme, content::kViewSourceScheme) ||
+       base::LowerCaseEqualsASCII(scheme, url::kTraceScheme) ||
        base::LowerCaseEqualsASCII(scheme, url::kJavaScriptScheme) ||
        base::LowerCaseEqualsASCII(scheme, url::kDataScheme))) {
     return metrics::OmniboxInputType::URL;
--- a/chrome/browser/history/history_utils.cc
+++ b/chrome/browser/history/history_utils.cc
@@ -21,6 +21,7 @@
       url.SchemeIs(content::kChromeDevToolsScheme) ||
       url.SchemeIs(content::kChromeUIScheme) ||
       url.SchemeIs(content::kViewSourceScheme) ||
+      url.SchemeIs(url::kTraceScheme) ||
       url.SchemeIs(chrome::kChromeNativeScheme) ||
       url.SchemeIs(chrome::kChromeSearchScheme) ||
       url.SchemeIs(dom_distiller::kDomDistillerScheme))
--- a/chrome/browser/ui/browser_navigator.cc
+++ b/chrome/browser/ui/browser_navigator.cc
@@ -695,6 +695,14 @@
     return stripped_url.is_valid() &&
         IsURLAllowedInIncognito(stripped_url, browser_context);
   }
+
+	if (url.SchemeIs(url::kTraceScheme)) {
+		/* Same as view-source:, strip prefix and re-check. */
+		auto url2 = url.strip_trk();
+		return url2.is_valid() &&
+		       IsURLAllowedInIncognito(url2, browser_context);
+	}
+
   // Most URLs are allowed in incognito; the following are exceptions.
   // chrome://extensions is on the list because it redirects to
   // chrome://settings.
--- a/chrome/browser/ui/singleton_tabs.cc
+++ b/chrome/browser/ui/singleton_tabs.cc
@@ -101,7 +101,8 @@
 
     // Skip view-source tabs. This is needed because RewriteURLIfNecessary
     // removes the "view-source:" scheme which leads to incorrect matching.
-    if (tab_url.SchemeIs(content::kViewSourceScheme))
+    if (tab_url.SchemeIs(content::kViewSourceScheme) ||
+        tab_url.SchemeIs(url::kTraceScheme))
       continue;
 
     GURL rewritten_tab_url = tab_url;
--- a/components/infobars/core/infobar_delegate.h
+++ b/components/infobars/core/infobar_delegate.h
@@ -148,6 +148,7 @@
     FRAMEBUST_BLOCK_INFOBAR_ANDROID = 77,
     SURVEY_INFOBAR_ANDROID = 78,
     NEAR_OOM_INFOBAR_ANDROID = 79,
+    TRACKING_ALERT_INFOBAR_DELEGATE = 9001,
   };
 
   // Describes navigation events, used to decide whether infobars should be
--- a/components/omnibox/browser/autocomplete_input.cc
+++ b/components/omnibox/browser/autocomplete_input.cc
@@ -486,7 +486,8 @@
   int after_scheme_and_colon = parts.scheme.end() + 1;
   // For the view-source scheme, we should emphasize the scheme and host of the
   // URL qualified by the view-source prefix.
-  if (base::LowerCaseEqualsASCII(scheme_str, kViewSourceScheme) &&
+  if ((base::LowerCaseEqualsASCII(scheme_str, kViewSourceScheme) ||
+       base::LowerCaseEqualsASCII(scheme_str, url::kTraceScheme)) &&
       (static_cast<int>(text.length()) > after_scheme_and_colon)) {
     // Obtain the URL prefixed by view-source and parse it.
     base::string16 real_url(text.substr(after_scheme_and_colon));
@@ -555,9 +556,10 @@
 bool AutocompleteInput::HasHTTPScheme(const base::string16& input) {
   std::string utf8_input(base::UTF16ToUTF8(input));
   url::Component scheme;
-  if (url::FindAndCompareScheme(utf8_input, kViewSourceScheme, &scheme)) {
+  if (url::FindAndCompareScheme(utf8_input, url::kTraceScheme, &scheme))
+    gurl_strip_trk(utf8_input);
+  else if (url::FindAndCompareScheme(utf8_input, kViewSourceScheme, &scheme))
     utf8_input.erase(0, scheme.end() + 1);
-  }
   return url::FindAndCompareScheme(utf8_input, url::kHttpScheme, nullptr);
 }
 
--- a/content/browser/browser_url_handler_impl.cc
+++ b/content/browser/browser_url_handler_impl.cc
@@ -14,9 +14,28 @@
 #include "content/public/common/url_constants.h"
 #include "content/public/common/url_utils.h"
 #include "url/gurl.h"
+#include "net/url_request/url_request.h"
 
 namespace content {
 
+static bool handle_trace_scheme(GURL *url, BrowserContext *)
+{
+	if (!url->SchemeIs(url::kTraceScheme))
+		return false;
+	if (net::trace_urlreq_cb != NULL)
+		(*net::trace_urlreq_cb)("handle_trace_scheme", *url);
+	*url = url->strip_trk();
+	return false;
+}
+
+static bool trace_scheme_revlookup(GURL *url, BrowserContext *)
+{
+	if (url->SchemeIs(url::kTraceScheme))
+		return false;
+	*url = GURL(url::kTraceScheme + (":" + url->spec()));
+	return true;
+}
+
 // Handles rewriting view-source URLs for what we'll actually load.
 static bool HandleViewSource(GURL* url, BrowserContext* browser_context) {
   if (url->SchemeIs(kViewSourceScheme)) {
@@ -100,6 +119,7 @@
   AddHandlerPair(&HandleViewSource, &ReverseViewSource);
 
   GetContentClient()->browser()->BrowserURLHandlerCreated(this);
+  AddHandlerPair(&handle_trace_scheme, &trace_scheme_revlookup);
 }
 
 BrowserURLHandlerImpl::~BrowserURLHandlerImpl() {
--- a/content/browser/child_process_security_policy_impl.cc
+++ b/content/browser/child_process_security_policy_impl.cc
@@ -350,6 +350,7 @@
   RegisterPseudoScheme(kViewSourceScheme);
   RegisterPseudoScheme(url::kHttpSuboriginScheme);
   RegisterPseudoScheme(url::kHttpsSuboriginScheme);
+  RegisterPseudoScheme(url::kTraceScheme);
 }
 
 ChildProcessSecurityPolicyImpl::~ChildProcessSecurityPolicyImpl() {
--- /dev/null
+++ b/iridium/BUILD.gn
@@ -0,0 +1,9 @@
+config("trknotify_c") {
+        include_dirs = ["..", "../third_party/skia/include/config", "../third_party/skia/include/core"]
+}
+
+component("trknotify") {
+        sources = ["trkbar.cpp", "trkbar.h", "trknotify.cpp", "trknotify.h"]
+        public_configs = [":trknotify_c"]
+        deps = ["//chrome/browser/ui"]
+}
--- /dev/null
+++ b/iridium/trkbar.cpp
@@ -0,0 +1,45 @@
+/*
+ * Copyright 2015 The Iridium Authors
+ *
+ * Use of this source code is governed by a BSD-style license that can be
+ * found in the LICENSE file.
+ */
+#include "base/strings/utf_string_conversions.h"
+#include "components/infobars/core/infobar.h"
+#include "iridium/trkbar.h"
+
+namespace content {
+
+void TrkBar::Create(InfoBarService *s, const GURL &url)
+{
+	s->AddInfoBar(s->CreateConfirmInfoBar(
+		std::unique_ptr<ConfirmInfoBarDelegate>(new TrkBar(url))
+	));
+}
+
+bool TrkBar::ShouldExpire(const NavigationDetails &) const
+{
+	return false;
+}
+
+TrkBar::TrkBar(const GURL &url) :
+	ConfirmInfoBarDelegate(), m_url(url)
+{
+}
+
+base::string16 TrkBar::GetMessageText(void) const
+{
+	return base::ASCIIToUTF16("Loading traced URL: " + m_url.spec());
+}
+
+int TrkBar::GetButtons(void) const
+{
+	return BUTTON_NONE;
+}
+
+infobars::InfoBarDelegate::InfoBarIdentifier TrkBar::GetIdentifier(void) const
+{
+	return TRACKING_ALERT_INFOBAR_DELEGATE;
+}
+
+}; /* namespace content */
--- /dev/null
+++ b/iridium/trkbar.h
@@ -0,0 +1,33 @@
+/*
+ * Copyright 2015 The Iridium Authors.
+ *
+ * Use of this source code is governed by a BSD-style license that can be
+ * found in the LICENSE file.
+ */
+#ifndef IRIDIUM_TRKBAR_H
+#define IRIDIUM_TRKBAR_H 1
+
+#include "chrome/browser/infobars/infobar_service.h"
+#include "components/infobars/core/confirm_infobar_delegate.h"
+#include "url/gurl.h"
+
+namespace content {
+
+class TrkBar : public ConfirmInfoBarDelegate {
+	public:
+	static void Create(InfoBarService *, const GURL &);
+	bool ShouldExpire(const NavigationDetails &) const override;
+
+	private:
+	TrkBar(const GURL &);
+	base::string16 GetMessageText(void) const override;
+	int GetButtons(void) const override;
+	infobars::InfoBarDelegate::InfoBarIdentifier GetIdentifier(void) const override;
+
+	GURL m_url;
+	DISALLOW_COPY_AND_ASSIGN(TrkBar);
+};
+
+}; /* namespace content */
+
+#endif /* IRIDIUM_TRKBAR_H */
--- /dev/null
+++ b/iridium/trknotify.cpp
@@ -0,0 +1,59 @@
+/*
+ * Copyright 2015 The Iridium Authors.
+ *
+ * Use of this source code is governed by a BSD-style license that can be
+ * found in the LICENSE file.
+ */
+#include <cstdio>
+#ifdef __linux__
+#	include <unistd.h>
+#endif
+#include "chrome/browser/infobars/infobar_service.h"
+#include "chrome/browser/ui/browser.h"
+#include "chrome/browser/ui/browser_finder.h"
+#include "chrome/browser/ui/tabs/tab_strip_model.h"
+#include "content/public/browser/browser_thread.h"
+#include "url/url_constants.h"
+#include "iridium/trkbar.h"
+#include "iridium/trknotify.h"
+
+namespace iridium {
+
+void log_url_request(const std::string &caller, const GURL &url)
+{
+#ifdef __linux__
+	bool tty = isatty(fileno(stderr));
+#else
+	bool tty = false;
+#endif
+	const char *xred   = tty ? "\033[1;37;41m" : ""; // ]
+	const char *xfruit = tty ? "\033[33m"      : ""; // ]
+	const char *xdark  = tty ? "\033[1;30m"    : ""; // ]
+	const char *xreset = tty ? "\033[0m"       : ""; // ]
+
+	if (url.scheme() == url::kTraceScheme)
+		fprintf(stderr, "%s*** %s(%s)%s\n", xred, caller.c_str(),
+		        url.possibly_invalid_spec().c_str(), xreset);
+	else
+		fprintf(stderr, "%s***%s %s(%s)%s\n", xfruit, xdark,
+		        caller.c_str(), url.possibly_invalid_spec().c_str(),
+		        xreset);
+}
+
+static void __trace_url_request(const std::string &caller, const GURL &url)
+{
+	auto browser = chrome::FindLastActive();
+	if (browser == NULL)
+		return;
+
+	auto service = InfoBarService::FromWebContents(browser->tab_strip_model()->GetActiveWebContents());
+	content::TrkBar::Create(service, url);
+}
+
+void trace_url_request(const std::string &caller, const GURL &url)
+{
+	content::BrowserThread::PostTask(content::BrowserThread::UI, FROM_HERE,
+		base::Bind(&__trace_url_request, caller, url));
+}
+
+}; /* namespace iridium */
--- /dev/null
+++ b/iridium/trknotify.h
@@ -0,0 +1,20 @@
+/*
+ * Copyright 2015 The Iridium Authors.
+ *
+ * Use of this source code is governed by a BSD-style license that can be
+ * found in the LICENSE file.
+ */
+#ifndef IRIDIUM_TRKNOTIFY_H
+#define IRIDIUM_TRKNOTIFY_H 1
+
+#include <string>
+#include "url/gurl.h"
+
+namespace iridium {
+
+extern void log_url_request(const std::string &, const GURL &);
+extern void trace_url_request(const std::string &, const GURL &);
+
+}; /* namespace iridium */
+
+#endif /* IRIDIUM_TRKNOTIFY_H */
--- a/net/url_request/url_request.cc
+++ b/net/url_request/url_request.cc
@@ -53,6 +53,8 @@
 
 namespace net {
 
+void (*trace_urlreq_cb)(const std::string &, const GURL &);
+
 namespace {
 
 // TODO(battre): Delete this, see http://crbug.com/89321:
<<<<<<< HEAD
@@ -581,6 +583,11 @@
=======
@@ -581,6 +583,10 @@
>>>>>>> 265987d9
   // Sanity check out environment.
   DCHECK(base::ThreadTaskRunnerHandle::IsSet());
 
+  if (trace_urlreq_cb != NULL)
+      (*trace_urlreq_cb)("URLRequest", url);
+  if (url.scheme() == url::kTraceScheme)
+      url_chain_[0] = url.strip_trk();
<<<<<<< HEAD
+
=======
>>>>>>> 265987d9
   context->url_requests()->insert(this);
   net_log_.BeginEvent(
       NetLogEventType::REQUEST_ALIVE,
--- a/net/url_request/url_request.h
+++ b/net/url_request/url_request.h
@@ -913,6 +913,8 @@
   DISALLOW_COPY_AND_ASSIGN(URLRequest);
 };
 
+extern void NET_EXPORT (*trace_urlreq_cb)(const std::string &, const GURL &);
+
 }  // namespace net
 
 #endif  // NET_URL_REQUEST_URL_REQUEST_H_
--- a/tools/metrics/histograms/enums.xml
+++ b/tools/metrics/histograms/enums.xml
<<<<<<< HEAD
@@ -22508,6 +22508,7 @@
=======
@@ -22509,6 +22509,7 @@
>>>>>>> 265987d9
   <int value="77" label="FRAMEBUST_BLOCK_INFOBAR_ANDROID"/>
   <int value="78" label="SURVEY_INFOBAR_ANDROID"/>
   <int value="79" label="NEAR_OOM_INFOBAR_ANDROID"/>
+  <int value="9001" label="TRACKING_ALERT_INFOBAR_DELEGATE"/>
 </enum>
 
 <enum name="InfoBarResponse">
--- a/url/gurl.cc
+++ b/url/gurl.cc
@@ -470,6 +470,41 @@
          (parsed_.inner_parsed() ? sizeof(url::Parsed) : 0);
 }
 
+std::string &gurl_strip_trk(std::string &s)
+{
+	auto slen = strlen(url::kTraceScheme);
+	if (!isdigit(s[slen+1]))
+		/* trk:https://... */
+		return s.erase(0, slen);
+	/* trk:123:https://... (or so we hope) */
+	auto pos = s.find(':', slen + 1);
+	if (pos == std::string::npos)
+		return s.erase(0, slen);
+	return s.erase(0, pos + 1);
+}
+
+bool gurl_is_trq(const std::string &s)
+{
+	auto slen = strlen(url::kTraceScheme);
+	/* trk:0.nnn:http:// makes for a quiet one */
+	return s[slen+1] == '0' && s[slen+2] == '.';
+}
+
+GURL GURL::strip_trk(void) const
+{
+	if (!SchemeIs(url::kTraceScheme))
+		return *this;
+	auto s = spec();
+	return GURL(gurl_strip_trk(s));
+}
+
+bool GURL::is_trq(void) const
+{
+	if (!SchemeIs(url::kTraceScheme))
+		return false;
+	return gurl_is_trq(spec());
+}
+
 std::ostream& operator<<(std::ostream& out, const GURL& url) {
   return out << url.possibly_invalid_spec();
 }
--- a/url/gurl.h
+++ b/url/gurl.h
@@ -432,6 +432,9 @@
   // See base/trace_event/memory_usage_estimator.h for more info.
   size_t EstimateMemoryUsage() const;
 
+  GURL strip_trk(void) const;
+  bool is_trq(void) const;
+
  private:
   // Variant of the string parsing constructor that allows the caller to elect
   // retain trailing whitespace, if any, on the passed URL spec, but only if
@@ -476,6 +479,8 @@
 
 // Stream operator so GURL can be used in assertion statements.
 URL_EXPORT std::ostream& operator<<(std::ostream& out, const GURL& url);
+URL_EXPORT std::string &gurl_strip_trk(std::string &);
+URL_EXPORT bool gurl_is_trq(const std::string &);
 
 URL_EXPORT bool operator==(const GURL& x, const GURL& y);
 URL_EXPORT bool operator!=(const GURL& x, const GURL& y);
--- a/url/url_constants.cc
+++ b/url/url_constants.cc
@@ -24,6 +24,7 @@
 const char kHttpsScheme[] = "https";
 const char kJavaScriptScheme[] = "javascript";
 const char kMailToScheme[] = "mailto";
+const char kTraceScheme[] = "trk";
 const char kWsScheme[] = "ws";
 const char kWssScheme[] = "wss";
 
--- a/url/url_constants.h
+++ b/url/url_constants.h
@@ -30,6 +30,7 @@
 URL_EXPORT extern const char kHttpsScheme[];
 URL_EXPORT extern const char kJavaScriptScheme[];
 URL_EXPORT extern const char kMailToScheme[];
+URL_EXPORT extern const char kTraceScheme[];
 URL_EXPORT extern const char kWsScheme[];
 URL_EXPORT extern const char kWssScheme[];
 <|MERGE_RESOLUTION|>--- conflicted
+++ resolved
@@ -442,11 +442,7 @@
  namespace {
  
  // TODO(battre): Delete this, see http://crbug.com/89321:
-<<<<<<< HEAD
-@@ -581,6 +583,11 @@
-=======
 @@ -581,6 +583,10 @@
->>>>>>> 265987d9
    // Sanity check out environment.
    DCHECK(base::ThreadTaskRunnerHandle::IsSet());
  
@@ -454,10 +450,6 @@
 +      (*trace_urlreq_cb)("URLRequest", url);
 +  if (url.scheme() == url::kTraceScheme)
 +      url_chain_[0] = url.strip_trk();
-<<<<<<< HEAD
-+
-=======
->>>>>>> 265987d9
    context->url_requests()->insert(this);
    net_log_.BeginEvent(
        NetLogEventType::REQUEST_ALIVE,
@@ -474,11 +466,7 @@
  #endif  // NET_URL_REQUEST_URL_REQUEST_H_
 --- a/tools/metrics/histograms/enums.xml
 +++ b/tools/metrics/histograms/enums.xml
-<<<<<<< HEAD
-@@ -22508,6 +22508,7 @@
-=======
 @@ -22509,6 +22509,7 @@
->>>>>>> 265987d9
    <int value="77" label="FRAMEBUST_BLOCK_INFOBAR_ANDROID"/>
    <int value="78" label="SURVEY_INFOBAR_ANDROID"/>
    <int value="79" label="NEAR_OOM_INFOBAR_ANDROID"/>
