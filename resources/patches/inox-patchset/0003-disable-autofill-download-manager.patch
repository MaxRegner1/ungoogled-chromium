--- conflicted
+++ resolved
@@ -10,22 +10,6 @@
  }
  
  std::ostream& operator<<(std::ostream& out,
-<<<<<<< HEAD
-@@ -299,6 +298,7 @@ bool AutofillDownloadManager::StartUploa
- 
- bool AutofillDownloadManager::StartRequest(
-     const FormRequestData& request_data) {
-+#if 0
-   net::URLRequestContextGetter* request_context =
-       driver_->GetURLRequestContext();
-   DCHECK(request_context);
-@@ -330,6 +330,7 @@ bool AutofillDownloadManager::StartReque
-                                      variations::SignedIn::kNo, &headers);
-   fetcher->SetExtraRequestHeaders(headers.ToString());
-   fetcher->Start();
-+#endif
- 
-=======
 @@ -299,38 +298,6 @@
  
  bool AutofillDownloadManager::StartRequest(
@@ -62,6 +46,5 @@
 -  fetcher->SetExtraRequestHeaders(headers.ToString());
 -  fetcher->Start();
 -
->>>>>>> 265987d9
    return true;
  }